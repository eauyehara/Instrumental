# -*- coding: utf-8  -*-
"""
Driver for GW Instek
"""

from . import PowerSupply
from .. import VisaMixin, Facet
from ... import Q_


class GPD_3303S(PowerSupply, VisaMixin):
    _INST_PARAMS_ = ['visa_address']
    _INST_VISA_INFO_ = ('GW INSTEK', ['GPD-3303S'])
    
    baud_list = [115200, 57600, 9600]
 
    def _initialize(self):
        self._rsrc.write_termination = '\n'
        self._rsrc.read_termination = '\n'

    def get_voltage(self, channel):
        channel = int(channel)
        if int(channel) not in [1, 2]:
            raise ValueError('channel must be 1 or 2')
        return Q_(self.query('VSET%i?' % channel))

    def set_voltage(self, channel, voltage):
        channel = int(channel)
        if int(channel) not in [1, 2]:
            raise ValueError('channel must be 1 or 2')
<<<<<<< HEAD
        query = 'VSET%i:%.3f' % (channel, voltage) 
        self.write(query)
=======
        self.write('VSET%i:%f' % (channel, voltage))
    
    def get_current(self, channel):
        channel = int(channel)
        if int(channel) not in [1, 2]:
            raise ValueError('channel must be 1 or 2')
        return Q_(self.query('ISET%i?' % channel))

    def set_current(self, channel, current):
        channel = int(channel)
        if int(channel) not in [1, 2]:
            raise ValueError('channel must be 1 or 2')
        self.write('ISET%i:%f' % (channel, current))    
>>>>>>> 3473bcf6

    @Facet(units='V')
    def voltage1(self):
        return self.get_voltage(1)

    @voltage1.setter
    def voltage1(self, voltage):
        self.set_voltage(1, voltage)

    @Facet(units='V')
    def voltage2(self):
        return self.get_voltage(2)

    @voltage2.setter
    def voltage2(self, voltage):
        self.set_voltage(2, voltage)
    
    @Facet(units='A')
    def current1(self):
        return self.get_current(1)    
    
    @current1.setter
    def current1(self, current):
        self.set_current(1, current)

    @Facet(units='A')
    def current2(self):
        return self.get_current(2)
    
    @current2.setter
    def current2(self, current):
        self.set_current(2, current)

    @Facet(type=bool)
    def output(self):
        status = self.query('STATUS?')
        return int(status[1])

    @output.setter
    def output(self, on):
        on = int(on)
        self.write('OUT%i' % on)
    
    @Facet(units='bps')
    def baud(self):
        status = self.query('STATUS?')
        return self.baud_list[int(status[6:8],2)]

    @Facet(type=bool)
    def beep(self):
        status = self.query('STATUS?')
        return int(status[4])

    @beep.setter
    def beep(self, beep):
        beep = int(beep)
        self.write('BEEP%i' % beep)

    def close(self):
        self._rsrc.close()<|MERGE_RESOLUTION|>--- conflicted
+++ resolved
@@ -28,11 +28,8 @@
         channel = int(channel)
         if int(channel) not in [1, 2]:
             raise ValueError('channel must be 1 or 2')
-<<<<<<< HEAD
         query = 'VSET%i:%.3f' % (channel, voltage) 
         self.write(query)
-=======
-        self.write('VSET%i:%f' % (channel, voltage))
     
     def get_current(self, channel):
         channel = int(channel)
@@ -45,7 +42,6 @@
         if int(channel) not in [1, 2]:
             raise ValueError('channel must be 1 or 2')
         self.write('ISET%i:%f' % (channel, current))    
->>>>>>> 3473bcf6
 
     @Facet(units='V')
     def voltage1(self):
