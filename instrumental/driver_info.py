--- conflicted
+++ resolved
@@ -1,8 +1,4 @@
-<<<<<<< HEAD
-# Auto-generated 2019-03-27T15:10:58.810722
-=======
-# Auto-generated 2019-03-04T08:26:05.925966
->>>>>>> a20ad750
+# Auto-generated 2019-03-27T17:42:51.449960
 from collections import OrderedDict
 
 driver_info = OrderedDict([
@@ -22,11 +18,7 @@
         'imports': ['nicelib >= 0.5', 'pywin32'],
     }),
     ('daq.ni', {
-<<<<<<< HEAD
         'params': ['model', 'name', 'serial'],
-=======
-        'params': ['name', 'serial', 'model'],
->>>>>>> a20ad750
         'classes': ['NIDAQ'],
         'imports': ['nicelib >= 0.5'],
     }),
@@ -34,15 +26,11 @@
         'params': ['visa_address'],
         'classes': [],
         'imports': [],
-<<<<<<< HEAD
         'visa_info': {
             'Agilent33250A': ('Agilent Technologies', ['Agilent33250A']),
             'AgilentE4400B': ('Hewlett-Packard', ['ESG-1000B']),
             'AgilentMXG': ('Agilent Technologies', ['N5181A']),
         },
-=======
-        'visa_info': {'AgilentMXG': ('Agilent Technologies', ['N5181A']), 'Agilent33250A': ('Agilent Technologies', ['Agilent33250A'])},
->>>>>>> a20ad750
     }),
     ('funcgenerators.tektronix', {
         'params': ['visa_address'],
@@ -62,19 +50,14 @@
         'params': ['visa_address'],
         'classes': [],
         'imports': ['visa'],
-<<<<<<< HEAD
         'visa_info': {
             'SR844': ('Stanford_Research_Systems', ['SR844']),
         },
-=======
-        'visa_info': {'SR844': ('Stanford_Research_Systems', ['SR844'])},
->>>>>>> a20ad750
     }),
     ('lockins.sr850', {
         'params': ['visa_address'],
         'classes': [],
         'imports': ['visa'],
-<<<<<<< HEAD
         'visa_info': {
             'SR850': ('Stanford_Research_Systems', ['SR850']),
         },
@@ -88,14 +71,11 @@
         'params': ['serial'],
         'classes': ['K10CR1'],
         'imports': ['nicelib'],
-=======
-        'visa_info': {'SR850': ('Stanford_Research_Systems', ['SR850'])},
     }),
     ('motion.apt', {
         'params': ['serial'],
         'classes': ['TDC001_APT'],
-        'imports': ['serial', 'instrumental'],
->>>>>>> a20ad750
+        'imports': ['serial'],
     }),
     ('motion.ecc100', {
         'params': ['id'],
@@ -135,13 +115,11 @@
     }),
     ('powersupplies.gw_instek', {
         'params': ['visa_address'],
-        'classes': [],
+        'classes': ['GPD_3303S'],
         'imports': [],
-<<<<<<< HEAD
-        'visa_info': {},
-=======
-        'visa_info': {'GPD_3303S': ('GW INSTEK', ['GPD-3303S'])},
->>>>>>> a20ad750
+        'visa_info': {
+            'GPD_3303S': ('GW INSTEK', ['GPD-3303S']),
+        },
     }),
     ('scopes.tektronix', {
         'params': ['visa_address'],
